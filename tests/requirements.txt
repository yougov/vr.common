pytest >= 2.8
<<<<<<< HEAD
redis
=======
pytest-sugar
>>>>>>> 23dae906
<|MERGE_RESOLUTION|>--- conflicted
+++ resolved
@@ -1,6 +1,4 @@
 pytest >= 2.8
-<<<<<<< HEAD
-redis
-=======
 pytest-sugar
->>>>>>> 23dae906
+
+redis